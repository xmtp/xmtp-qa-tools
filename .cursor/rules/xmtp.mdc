--- conflicted
+++ resolved
@@ -801,11 +801,8 @@
 
 ## Group Permissions System
 
-<<<<<<< HEAD
 XMTP provides a robust group permissions system that allows fine-grained control over who can perform specific actions within a group.
-=======
-XMTP provides a robust group permissions system that allows fine-grained control over who can perform specific actions within a group. This system is essential for creating safe and well-managed group chat experiences.
->>>>>>> 744c4059
+
 
 ### Permission Types
 
