import { getMessageBody } from "@agents/helper";
import {
  ActionBuilder,
  initializeAppFromConfig,
  inlineActionsMiddleware,
  sendActions,
  showMenu,
  showNavigationOptions,
  type AppConfig,
  type MenuAction,
} from "@agents/utils/inline-actions/inline-actions";
import {
  Agent,
  getTestUrl,
  logDetails,
  type MessageContext,
} from "@agents/versions";
import { APP_VERSION } from "@helpers/client";
import { getSDKVersionInfo } from "@helpers/versions";
import { ContentTypeMarkdown } from "@xmtp/content-type-markdown";
import { ActionsCodec } from "../../utils/inline-actions/types/ActionsContent";
import { IntentCodec } from "../../utils/inline-actions/types/IntentContent";
import { DebugHandlers } from "./handlers/debug";
import { ForksHandlers } from "./handlers/forks";
import { GroupHandlers } from "./handlers/groups";
import { LoadTestHandlers } from "./handlers/loadtest";
import { UxHandlers } from "./handlers/ux";

// Load .env file only in local development
if (process.env.NODE_ENV !== "production") process.loadEnvFile(".env");

// Initialize handler instances
const uxHandlers = new UxHandlers();
const forksHandlers = new ForksHandlers();
const debugHandlers = new DebugHandlers();
const groupHandlers = new GroupHandlers();

// Configuration for auto-showing menu after actions
// Set to false to disable automatic menu display after actions
const AUTO_SHOW_MENU_AFTER_ACTION = true;

// Ultra-simple app config with handlers DIRECTLY inline
const appConfig: AppConfig = {
  name: "key-check",
  options: {
    autoShowMenuAfterAction: AUTO_SHOW_MENU_AFTER_ACTION,
    defaultNavigationMessage: "Action completed! Choose your next option:",
  },
  menus: {
    "main-menu": {
      id: "main-menu",
      title:
        "Hey, this is the Key-Check Bot** 🔑\n*if appears greyed out, please go back to the conversation list and open the conversation again",

      actions: [
        { id: "key-packages-menu", label: "🔑 Key Packages", style: "primary" },
        { id: "group-tools-menu", label: "👥 Group Tools" },
        { id: "debug-tools-menu", label: "🛠️ Debug Tools" },
        { id: "load-test-menu", label: "🧪 Load Testing" },
        { id: "ux-demo-menu", label: "🎨 UX" },
      ],
    },
    "key-packages-menu": {
      id: "key-packages-menu",
      title: "🔑 Key Packages",
      actions: [
        {
          id: "keycheck-sender",
          label: "🔑 Check Mine",

          showNavigationOptions: true,
          handler: async (ctx: MessageContext) => {
            await debugHandlers.handleKeyPackageCheck(
              ctx,
              ctx.message.senderInboxId as string,
            );
          },
        },
        {
          id: "keycheck-inbox",
          label: "🔍 By Inbox ID",
          handler: async (ctx: MessageContext) => {
            await showInboxInputMenu(ctx);
          },
        },
        {
          id: "keycheck-address",
          label: "📧 By Address",
          handler: async (ctx: MessageContext) => {
            await showAddressInputMenu(ctx);
          },
        },
        { id: "main-menu", label: "⬅️ Back" },
      ],
    },
    "group-tools-menu": {
      id: "group-tools-menu",
      title: "👥 Group Tools",
      actions: [
        {
          id: "group-members",
          label: "👥 Members List",

          showNavigationOptions: true,
          handler: async (ctx: MessageContext) => {
            await groupHandlers.handleGroupMembers(ctx);
          },
        },
        {
          id: "group-info",
          label: "ℹ️ Group Info",
          showNavigationOptions: true,
          handler: async (ctx: MessageContext) => {
            await groupHandlers.handleGroupInfo(ctx);
          },
        },
        {
          id: "group-admins",
          label: "👑 Administrators",
          showNavigationOptions: true,
          handler: async (ctx: MessageContext) => {
            await groupHandlers.handleGroupAdmins(ctx);
          },
        },
        {
          id: "group-permissions",
          label: "🔐 Permissions",
          showNavigationOptions: true,
          handler: async (ctx: MessageContext) => {
            await groupHandlers.handleGroupPermissions(ctx);
          },
        },
        { id: "main-menu", label: "⬅️ Back" },
      ],
    },
    "debug-tools-menu": {
      id: "debug-tools-menu",
      title: "🛠️ Debug Tools",
      actions: [
        {
          id: "fork",
          label: "🔀 Detect Forks",
          showNavigationOptions: true,
          handler: async (ctx: MessageContext) => {
            await forksHandlers.handleForkDetection(ctx);
          },
        },
        {
          id: "debug-info",
          label: "🔧 Debug Info",
          style: "primary",
          showNavigationOptions: true,
          handler: async (ctx: MessageContext) => {
            await debugHandlers.handleDebugInfo(ctx);
          },
        },
        { id: "main-menu", label: "⬅️ Back" },
      ],
    },
    "ux-demo-menu": {
      id: "ux-demo-menu",
      title: "🎨 UX",
      actions: [
        {
          id: "ux-text-reply-reaction",
          label: "💬👍 Basics",

          showNavigationOptions: true,
          handler: async (ctx: MessageContext) => {
            await uxHandlers.handleBasics(ctx);
          },
        },
        {
          id: "ux-markdown",
          label: "🎨 Markdown",
          showNavigationOptions: true,
          handler: async (ctx: MessageContext) => {
            await uxHandlers.handleUxMarkdown(ctx);
          },
        },
        {
          id: "ux-mini-app",
          label: "📲 Mini App",
          showNavigationOptions: true,
          handler: async (ctx: MessageContext) => {
            await uxHandlers.handleUxMiniApp(ctx);
          },
        },
        {
          id: "ux-attachment",
          label: "🎇 Image",
          showNavigationOptions: true,
          handler: async (ctx: MessageContext) => {
            await uxHandlers.handleUxAttachment(ctx);
          },
        },
        {
          id: "ux-usdc",
          label: "💰 Transaction",
          showNavigationOptions: true,
          handler: async (ctx: MessageContext) => {
            await uxHandlers.handleTransaction(ctx);
          },
        },
        {
          id: "ux-deeplink",
          label: "🔗 Deeplink",
          showNavigationOptions: true,
          handler: async (ctx: MessageContext) => {
            await uxHandlers.handleDeeplink(ctx);
          },
        },
        { id: "main-menu", label: "⬅️ Back" },
      ],
    },
    "load-test-menu": {
      id: "load-test-menu",
      title: "🧪 Load Testing",
      actions: [
        {
          id: "load-test-10x10",
          label: "🔥 10 Groups × 10 Msgs",
        },
        {
          id: "load-test-50x10",
          label: "🚀 50 Groups × 10 Msgs",
        },
        { id: "load-test-1x100", label: "⚡ 1 Group × 100 Msgs" },
        { id: "load-test-custom", label: "⚙️ Custom" },
        { id: "main-menu", label: "⬅️ Back" },
      ],
    },
  },
};

// Note: Common actions like "help", "back-to-main", and "main-menu"
// are automatically registered by initializeAppFromConfig()

async function showInboxInputMenu(ctx: MessageContext) {
  const inputMenu = ActionBuilder.create(
    "inbox-input-menu",
    "🔍 Check by Inbox ID",
  )
    .add("back-to-main", "⬅️ Go back")
    .build();

  await sendActions(ctx, inputMenu);
  await ctx.sendText(
    "Please send the Inbox ID (64 hex characters) you want to check as a regular text message.",
  );
}

async function showAddressInputMenu(ctx: MessageContext) {
  const inputMenu = ActionBuilder.create(
    "address-input-menu",
    "📧 Check by Address",
  )
    .add("back-to-main", "⬅️ Go back")
    .build();

  await sendActions(ctx, inputMenu);
  await ctx.sendText(
    "Please send the Ethereum address (0x + 40 hex characters) you want to check as a regular text message.",
  );
}

async function showCustomLoadTestMenu(ctx: MessageContext) {
  const customMenu = ActionBuilder.create(
    "custom-load-test-menu",
    "⚙️ Custom Load Test",
  )
    .add("back-to-main", "⬅️ Go back")
    .build();

  await sendActions(ctx, customMenu);
  await ctx.sendText(
    "Please send your custom parameters as a text message in the format:\n" +
      "**groups messages**\n\n" +
      "Examples:\n" +
      "• `5 20` = 5 groups × 20 messages\n" +
      "• `100 1` = 100 groups × 1 message\n" +
      "• `3 50` = 3 groups × 50 messages",
  );
}

const agent = await Agent.createFromEnv({
  appVersion: APP_VERSION,
  dbPath: (inboxId: string) =>
    (process.env.RAILWAY_VOLUME_MOUNT_PATH ?? ".") +
    `/${process.env.XMTP_ENV}-${inboxId.slice(0, 8)}.db3`,
  codecs: [new ActionsCodec(), new IntentCodec()],
  disableDeviceSync: true,
});

// Add inline actions middleware
agent.use(inlineActionsMiddleware);

// Initialize load test handlers now that agent is available
const loadTestHandlers = new LoadTestHandlers(agent);

// Add load test handlers to the app config
appConfig.menus["load-test-menu"].actions.forEach((action: MenuAction) => {
  if (!action.handler) {
    switch (action.id) {
      case "load-test-10x10":
        action.showNavigationOptions = true;
        action.handler = async (ctx: MessageContext) => {
          await loadTestHandlers.handleLoadTest10Groups10Messages(ctx);
        };
        break;
      case "load-test-50x10":
        action.showNavigationOptions = true;
        action.handler = async (ctx: MessageContext) => {
          await loadTestHandlers.handleLoadTest50Groups10Messages(ctx);
        };
        break;
      case "load-test-1x100":
        action.showNavigationOptions = true;
        action.handler = async (ctx: MessageContext) => {
          await loadTestHandlers.handleLoadTest1Group100Messages(ctx);
        };
        break;
      case "load-test-custom":
        action.handler = async (ctx: MessageContext) => {
          await showCustomLoadTestMenu(ctx);
        };
        break;
    }
  }
});

// Initialize the app from config - this registers all handlers
initializeAppFromConfig(appConfig);

agent.on("text", async (ctx) => {
  const messageBody1 = await getMessageBody(ctx);
  const message = ctx.message;
  const content = message.content;
  const isTagged =
    content.trim().startsWith("@kc") ||
    content.trim().startsWith("/kc") ||
    content.trim().startsWith("@key-check.eth");
  if (isTagged) {
    await ctx.sendText(messageBody1);
    await showMenu(ctx, appConfig, "main-menu");
    return;
  }

  // Check if this might be an inbox ID (64 hex chars without 0x prefix)
  const inboxIdPattern = /^[a-fA-F0-9]{64}$/;
  if (inboxIdPattern.test(content.trim() as string)) {
    console.log(`Detected inbox ID: ${content.trim()}`);
    await debugHandlers.handleKeyPackageCheck(ctx, content.trim() as string);
    await showNavigationOptions(ctx, appConfig, "Key package check completed!");
    return;
  }

  // Check if this might be an Ethereum address (0x + 40 hex chars)
  const addressPattern = /^0x[a-fA-F0-9]{40}$/;
  if (addressPattern.test(content.trim() as string)) {
    console.log(`Detected Ethereum address: ${content.trim()}`);
    await debugHandlers.handleKeyPackageCheck(
      ctx,
      "",
      content.trim() as string,
    );
    await showNavigationOptions(ctx, appConfig, "Key package check completed!");
    return;
  }

  // Check if this might be custom load test parameters (groups messages)
  const customLoadTestPattern = /^(\d+)\s+(\d+)$/;
  const customMatch = content.trim().match(customLoadTestPattern as RegExp);
  if (customMatch) {
    const groups = parseInt(customMatch[1] as string);
    const messages = parseInt(customMatch[2] as string);
    console.log(
      `Detected custom load test parameters: ${groups} groups × ${messages} messages`,
    );

    // Validate reasonable limits
    if (groups > 0 && messages > 0 && groups <= 1000 && messages <= 1000) {
      await loadTestHandlers.handleLoadTestCustom(ctx, groups, messages);
      await showNavigationOptions(
        ctx,
        appConfig,
        "Custom load test completed!",
      );
    } else {
      await ctx.sendText(
        "❌ Invalid parameters! Please use reasonable values:\n" +
          "• Groups: 1-1000\n" +
          "• Messages: 1-1000\n\n" +
          "Example: `10 20` for 10 groups × 20 messages",
      );
      await showNavigationOptions(
        ctx,
        appConfig,
        "Please try again with valid parameters.",
      );
    }
    return;
  }

  if (ctx.isDm() && !isTagged) {
    const welcomeMessage = `### 👋 Welcome to Key-Check Bot isDm: ${ctx.isDm()} isTagged: ${isTagged}

Please send \`/kc\` to see the main menu

Or directly send:
- 📧 An **Ethereum address** to check key packages
- 🔑 An **Inbox ID** to check key packages`;

    await ctx.conversation.send(welcomeMessage, ContentTypeMarkdown);
  }
});

// 4. Log when we're ready
agent.on("start", () => {
  console.log(`Waiting for messages...`);
  console.log(`Address: ${agent.address}`);
  console.log(`🔗${getTestUrl(agent.client)}`);
  logDetails(agent.client).catch(console.error);
  getSDKVersionInfo(agent, agent.client);
});

<<<<<<< HEAD
await agent.start();
=======
await agent.start({});
>>>>>>> 19523ba5
<|MERGE_RESOLUTION|>--- conflicted
+++ resolved
@@ -424,8 +424,4 @@
   getSDKVersionInfo(agent, agent.client);
 });
 
-<<<<<<< HEAD
-await agent.start();
-=======
-await agent.start({});
->>>>>>> 19523ba5
+await agent.start({});