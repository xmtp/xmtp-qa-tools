import fs from "fs";
import { getRandomValues } from "node:crypto";
import path from "node:path";
import type { Worker, WorkerManager } from "@workers/manager";
import { ReactionCodec } from "@xmtp/content-type-reaction";
import { ReplyCodec } from "@xmtp/content-type-reply";
import {
  IdentifierKind,
  type Client,
  type Conversation,
  type LogLevel,
  type Signer,
  type XmtpEnv,
} from "@xmtp/node-sdk";
import {
  Client as Client47,
  Conversation as Conversation47,
  Dm as Dm47,
  Group as Group47,
} from "@xmtp/node-sdk-47";
import {
  Client as Client100,
  Conversation as Conversation100,
  Dm as Dm100,
  Group as Group100,
} from "@xmtp/node-sdk-100";
import {
  Client as Client105,
  Conversation as Conversation105,
  Dm as Dm105,
  Group as Group105,
} from "@xmtp/node-sdk-105";
import {
  Client as Client202,
  Conversation as Conversation202,
  Dm as Dm202,
  Group as Group202,
} from "@xmtp/node-sdk-202";
import {
  Client as Client203,
  Conversation as Conversation203,
  Dm as Dm203,
  Group as Group203,
} from "@xmtp/node-sdk-203";
import {
  Client as Client204,
  Conversation as Conversation204,
  Dm as Dm204,
  Group as Group204,
} from "@xmtp/node-sdk-204";
import {
  Client as Client205,
  Conversation as Conversation205,
  Dm as Dm205,
  Group as Group205,
} from "@xmtp/node-sdk-205";
import {
  Client as Client206,
  Conversation as Conversation206,
  Dm as Dm206,
  Group as Group206,
} from "@xmtp/node-sdk-206";
import {
  Client as Client208,
  Conversation as Conversation208,
  Dm as Dm208,
  Group as Group208,
} from "@xmtp/node-sdk-208";
import {
  Client as Client209,
  Conversation as Conversation209,
  Dm as Dm209,
  Group as Group209,
} from "@xmtp/node-sdk-209";
import {
  Client as Client210,
  Conversation as Conversation210,
  Dm as Dm210,
  Group as Group210,
} from "@xmtp/node-sdk-210";
import {
  Client as ClientMls,
  Conversation as ConversationMls,
} from "@xmtp/node-sdk-mls";
import dotenv from "dotenv";
import { fromString, toString } from "uint8arrays";
import { createWalletClient, http, toBytes } from "viem";
import {
  privateKeyToAccount,
  generatePrivateKey as viemGeneratePrivateKey,
} from "viem/accounts";
import { sepolia } from "viem/chains";
import { initDataDog } from "./datadog";
import { addFileLogging, setupPrettyLogs } from "./logger";
import manualUsers from "./manualusers.json";

export type GroupMetadataContent = {
  metadataFieldChanges: Array<{
    fieldName: string;
    newValue: string;
    oldValue: string;
  }>;
};
interface User {
  key: `0x${string}`;
  account: ReturnType<typeof privateKeyToAccount>;
  wallet: ReturnType<typeof createWalletClient>;
}

/**
 * Creates a user object with a wallet and account
 * @param key - The private key
 * @returns The user object
 */
export const createUser = (key: string): User => {
  const account = privateKeyToAccount(key as `0x${string}`);
  return {
    key: key as `0x${string}`,
    account,
    wallet: createWalletClient({
      account,
      chain: sepolia,
      transport: http(),
    }),
  };
};

/**
 * Creates a signer object with a wallet and account
 * @param key - The private key
 * @returns The signer object
 */
export const createSigner = (key: string): Signer => {
  const sanitizedKey = key.startsWith("0x") ? key : `0x${key}`;
  const user = createUser(sanitizedKey);
  return {
    type: "EOA",
    getIdentifier: () => ({
      identifierKind: IdentifierKind.Ethereum,
      identifier: user.account.address.toLowerCase(),
    }),
    signMessage: async (message: string) => {
      const signature = await user.wallet.signMessage({
        message,
        account: user.account,
      });
      return toBytes(signature);
    },
  };
};

export const generatePrivateKey = (): `0x${string}` => {
  return viemGeneratePrivateKey();
};
/**
 * Generate a random encryption key
 * @returns The encryption key
 */
export const generateEncryptionKeyHex = () => {
  /* Generate a random encryption key */
  const uint8Array = getRandomValues(new Uint8Array(32));
  /* Convert the encryption key to a hex string */
  return toString(uint8Array, "hex");
};

/**
 * Get the encryption key from a hex string
 * @param hex - The hex string
 * @returns The encryption key
 */
export const getEncryptionKeyFromHex = (hex: string) => {
  /* Convert the hex string to an encryption key */
  return fromString(hex, "hex");
};

export const logAgentDetails = async (
  clients: Client | Client[],
): Promise<void> => {
  const clientArray = Array.isArray(clients) ? clients : [clients];
  const clientsByAddress = clientArray.reduce<Record<string, Client[]>>(
    (acc, client) => {
      const address = client.accountIdentifier?.identifier as string;
      acc[address] = acc[address] ?? [];
      acc[address].push(client);
      return acc;
    },
    {},
  );

  for (const [address, clientGroup] of Object.entries(clientsByAddress)) {
    const firstClient = clientGroup[0];
    const inboxId = firstClient.inboxId;
    const environments = clientGroup
      .map((c: Client) => c.options?.env ?? "dev")
      .join(", ");
    console.log(`\x1b[38;2;252;76;52m
        ██╗  ██╗███╗   ███╗████████╗██████╗ 
        ╚██╗██╔╝████╗ ████║╚══██╔══╝██╔══██╗
         ╚███╔╝ ██╔████╔██║   ██║   ██████╔╝
         ██╔██╗ ██║╚██╔╝██║   ██║   ██╔═══╝ 
        ██╔╝ ██╗██║ ╚═╝ ██║   ██║   ██║     
        ╚═╝  ╚═╝╚═╝     ╚═╝   ╚═╝   ╚═╝     
      \x1b[0m`);

    const urls = [`http://xmtp.chat/dm/${address}`];

    const conversations = await firstClient.conversations.list();
    const installations = await firstClient.preferences.inboxState();

    console.log(`
    ✓ XMTP Client:
    • Address: ${address}
    • Installations: ${installations.installations.length}
    • Conversations: ${conversations.length}
    • InboxId: ${inboxId}
    • Networks: ${environments}
    ${urls.map((url) => `• URL: ${url}`).join("\n")}`);
  }
};
export const getDbPath = (description: string = "xmtp") => {
  //Checks if the environment is a Railway deployment
  const volumePath = process.env.RAILWAY_VOLUME_MOUNT_PATH ?? ".data/xmtp";
  // Create database directory if it doesn't exist
  if (!fs.existsSync(volumePath)) {
    fs.mkdirSync(volumePath, { recursive: true });
  }
  return `${volumePath}/${description}.db3`;
};

export async function createClient(
  walletKey: `0x${string}`,
  encryptionKeyHex: string,
  workerData: {
    sdkVersion: string;
    name: string;
    testName: string;
    folder: string;
  },
  env: XmtpEnv,
  apiUrl?: string
): Promise<{
  client: unknown;
  dbPath: string;
  sdkVersion: string;
  libXmtpVersion: string;
  address: `0x${string}`;
}> {
  const encryptionKey = getEncryptionKeyFromHex(encryptionKeyHex);

  const sdkVersion = Number(workerData.sdkVersion);
  // Use type assertion to access the static version property
  const libXmtpVersion =
    sdkVersions[sdkVersion as keyof typeof sdkVersions].libXmtpVersion;

  const account = privateKeyToAccount(walletKey);
  const address = account.address;
  const dbPath = getDbPathOfInstallation(
    workerData.name,
    address,
    workerData.folder,
    env,
  );

  // Use type assertion to handle the client creation
  const client = await regressionClient(
    sdkVersion,
    libXmtpVersion,
    walletKey,
    encryptionKey,
    dbPath,
    env,
    apiUrl
  );

  return {
    client,
    dbPath,
    address,
    sdkVersion: String(sdkVersion),
    libXmtpVersion,
  };
}
export const regressionClient = async (
  sdkVersion: string | number,
  libXmtpVersion: string,
  walletKey: `0x${string}`,
  dbEncryptionKey: Uint8Array,
  dbPath: string,
  env: XmtpEnv,
  apiURL?: string
): Promise<unknown> => {
  const loggingLevel = process.env.LOGGING_LEVEL as LogLevel;
  const versionStr = String(sdkVersion);
  const versionInt = parseInt(versionStr);
  const apiUrl = apiURL;
  console.log("Creating API client with: SDK version: " + sdkVersion + " walletKey: " + walletKey + " API URL: " + apiUrl);

  const ClientClass =
    sdkVersions[versionInt as keyof typeof sdkVersions].Client;
  let client = null;
  let libXmtpVersionAfterClient = "unknown";
  if (versionInt === 30) {
    throw new Error("Invalid version");
  } else if (versionInt === 47) {
    const signer = createSigner47(walletKey);
    // @ts-expect-error: SDK version compatibility issues
    client = await ClientClass.create(signer, dbEncryptionKey, {
      dbPath,
      env,
      loggingLevel,
      apiUrl
    });
    libXmtpVersionAfterClient = getLibXmtpVersion(ClientClass);
  } else if (versionInt >= 100 && versionInt < 200) {
    const signer = createSigner(walletKey);
    // @ts-expect-error: SDK version compatibility issues
    client = await ClientClass.create(signer, dbEncryptionKey, {
      dbPath,
      env,
      loggingLevel,
      apiUrl
    });
    libXmtpVersionAfterClient = getLibXmtpVersion(ClientClass);
  } else if (versionInt >= 200) {
    const signer = createSigner(walletKey);
    // @ts-expect-error: SDK version compatibility issues
    client = await ClientClass.create(signer, {
      dbEncryptionKey,
      dbPath,
      env,
      loggingLevel,
<<<<<<< HEAD
      apiUrl
=======
      codecs: [new ReactionCodec(), new ReplyCodec()],
>>>>>>> 97b524de
    });
    libXmtpVersionAfterClient = getLibXmtpVersion(ClientClass);
  } else {
    console.debug("Invalid version" + versionStr);
    throw new Error("Invalid version" + versionStr);
  }

  if (libXmtpVersion !== libXmtpVersionAfterClient) {
    console.debug(
      `libXmtpVersion mismatch: ${libXmtpVersionAfterClient} !== ${libXmtpVersion}`,
    );
  }

  if (!client) {
    throw new Error(`Failed to create client for SDK version ${versionStr}`);
  }

  return client;
};

// @ts-expect-error: SDK version compatibility issues
export const getLibXmtpVersion = (client: typeof ClientClass) => {
  try {
    const version = client.version;
    if (!version || typeof version !== "string") return "unknown";

    const parts = version.split("@");
    if (parts.length <= 1) return "unknown";

    const spaceParts = parts[1].split(" ");
    return spaceParts[0] || "unknown";
  } catch {
    return "unknown";
  }
};
export const createSigner47 = (privateKey: `0x${string}`) => {
  const account = privateKeyToAccount(privateKey);
  return {
    getAddress: () => account.address,
    signMessage: async (message: string) => {
      const signature = await account.signMessage({
        message,
      });
      return toBytes(signature);
    },
  };
};

function loadDataPath(name: string, installationId: string): string {
  // Extract the base name without installation ID for folder structure
  const baseName = name.toLowerCase().split("-")[0];
  const preBasePath = process.env.RAILWAY_VOLUME_MOUNT_PATH ?? process.cwd();
  // Use baseName for the parent folder, not the full name
  let basePath = `${preBasePath}/.data/${baseName}/${installationId}`;

  return basePath;
}
export const getDbPathOfInstallation = (
  name: string,
  accountAddress: string,
  installationId: string,
  env: XmtpEnv,
): string => {
  let identifier = `${accountAddress}-${env}`;

  const basePath = loadDataPath(name, installationId);

  if (!fs.existsSync(basePath)) {
    console.debug(`[${name}] Creating directory: ${basePath}`);
    fs.mkdirSync(basePath, { recursive: true });
  }

  const fullPath = `${basePath}/${identifier}`;

  return fullPath;
};

export function getDataPath(): string {
  let dataPath = path.join(".data");
  return dataPath;
}
export function getEnvPath(): string {
  let envPath = path.join(".env");

  if (!fs.existsSync(envPath)) {
    fs.mkdirSync(path.dirname(envPath), { recursive: true });
    if (!fs.existsSync(envPath)) {
      fs.writeFileSync(envPath, `#XMTP\nLOGGING_LEVEL="off"\nXMTP_ENV="dev"\n`);
      console.debug(`Created default .env file at ${envPath}`);
    }
  }
  process.env.CURRENT_ENV_PATH = envPath;
  return envPath;
}
/**
 * Loads environment variables from the specified test's .env file
 */
export function loadEnv(testName: string) {
  const envPath = getEnvPath();
  dotenv.config({ path: envPath });
  setupPrettyLogs(testName);
  addFileLogging(testName);
  initDataDog();
}

// Add type definition for manual users
export type ManualUser = {
  name: string;
  app: string;
  [key: string]: string;
};

// Logging interface
export interface LogInfo {
  timestamp: string;
  level: string;
  message: string;
  [key: symbol]: string | undefined;
}
export const sdkVersionOptions = [
  "202",
  "203",
  "204",
  "205",
  "206",
  "208",
  "209",
  "210",
];

// SDK version mappings
export const sdkVersions = {
  30: {
    Client: ClientMls,
    Conversation: ConversationMls,
    Dm: ConversationMls,
    Group: ConversationMls,
    sdkPackage: "node-sdk-mls",
    bindingsPackage: "node-bindings-mls",
    sdkVersion: "0.0.13",
    libXmtpVersion: "0.0.9",
  },
  47: {
    Client: Client47,
    Conversation: Conversation47,
    Dm: Dm47,
    Group: Group47,
    sdkPackage: "node-sdk-47",
    bindingsPackage: "node-bindings-41",
    sdkVersion: "0.0.47",
    libXmtpVersion: "6bd613d",
  },
  100: {
    Client: Client100,
    Conversation: Conversation100,
    Dm: Dm100,
    Group: Group100,
    sdkPackage: "node-sdk-100",
    bindingsPackage: "node-bindings-100",
    sdkVersion: "1.0.0",
    libXmtpVersion: "c205eec",
  },
  105: {
    Client: Client105,
    Conversation: Conversation105,
    Dm: Dm105,
    Group: Group105,
    sdkPackage: "node-sdk-105",
    bindingsPackage: "node-bindings-113",
    sdkVersion: "1.0.5",
    libXmtpVersion: "6eb1ce4",
  },
  202: {
    Client: Client202,
    Conversation: Conversation202,
    Dm: Dm202,
    Group: Group202,
    sdkPackage: "node-sdk-202",
    bindingsPackage: "node-bindings-120-1",
    sdkVersion: "2.0.2",
    libXmtpVersion: "bed98df",
  },
  203: {
    Client: Client203,
    Conversation: Conversation203,
    Dm: Dm203,
    Group: Group203,
    sdkPackage: "node-sdk-203",
    bindingsPackage: "node-bindings-120-2",
    sdkVersion: "2.0.3",
    libXmtpVersion: "c24af30",
  },
  204: {
    Client: Client204,
    Conversation: Conversation204,
    Dm: Dm204,
    Group: Group204,
    sdkPackage: "node-sdk-204",
    bindingsPackage: "node-bindings-120-3",
    sdkVersion: "2.0.4",
    libXmtpVersion: "068bb4c",
  },
  205: {
    Client: Client205,
    Conversation: Conversation205,
    Dm: Dm205,
    Group: Group205,
    sdkPackage: "node-sdk-205",
    bindingsPackage: "node-bindings-120-4",
    sdkVersion: "2.0.5",
    libXmtpVersion: "b96f93d",
  },
  206: {
    Client: Client206,
    Conversation: Conversation206,
    Dm: Dm206,
    Group: Group206,
    sdkPackage: "node-sdk-206",
    bindingsPackage: "node-bindings-116",
    sdkVersion: "2.0.6",
    libXmtpVersion: "1ab3225",
  },
  208: {
    Client: Client208,
    Conversation: Conversation208,
    Dm: Dm208,
    Group: Group208,
    sdkPackage: "node-sdk-208",
    bindingsPackage: "node-bindings-118",
    sdkVersion: "2.0.8",
    libXmtpVersion: "bfadb76",
  },
  209: {
    Client: Client209,
    Conversation: Conversation209,
    Dm: Dm209,
    Group: Group209,
    sdkPackage: "node-sdk-209",
    bindingsPackage: "node-bindings-120-5",
    sdkVersion: "2.0.9",
    libXmtpVersion: "ef2c57d",
  },
  210: {
    Client: Client210,
    Conversation: Conversation210,
    Dm: Dm210,
    Group: Group210,
    sdkPackage: "node-sdk-210",
    bindingsPackage: "node-bindings-120",
    sdkVersion: "2.1.0",
    libXmtpVersion: "7b9b4d0",
  },
};

/**
 * Creates random installations for a worker
 */
export const createRandomInstallations = async (
  count: number,
  worker: Worker,
): Promise<Worker | undefined> => {
  console.debug(`[${worker.name}] Creating ${count} installations`);
  const initialState = await worker.client.preferences.inboxState(true);
  console.debug(
    `[${worker.name}] Initial inbox state: ${JSON.stringify(initialState)}`,
  );

  for (let i = 0; i < count; i++) {
    console.debug(`[${worker.name}] Creating installation ${i + 1}`);
    await worker.worker?.clearDB();
    await worker.worker?.initialize();
    await sleep(1000);
  }

  const finalState = await worker.client.preferences.inboxState(true);
  console.debug(
    `[${worker.name}] Created ${count} installations. Final state: ${JSON.stringify(finalState)}`,
  );
  return worker;
};

/**
 * Gets a random version from the versions array
 */
export const getRandomVersion = (versions: string[]): string =>
  versions[Math.floor(Math.random() * versions.length)];

/**
 * Randomly reinstalls a worker
 */
export const randomReinstall = async (
  workers: WorkerManager,
): Promise<void> => {
  const worker = workers.getRandomWorkers(1)[0];
  console.debug(`[${worker.name}] Reinstalling worker`);
  await worker.worker?.reinstall();
};

/**
 * Randomly removes database from workers
 */
export const randomlyRemoveDb = async (
  workers: WorkerManager,
): Promise<void> => {
  for (const worker of workers.getAll()) {
    if (Math.random() < 0.5) {
      console.warn(
        `${worker.name} terminates, deletes local data, and restarts`,
      );
      await worker.worker?.clearDB();
      await worker.worker?.initialize();
    }
  }
};

export const getManualUsers = (filterBy: string[] = []): ManualUser[] => {
  return (manualUsers as ManualUser[]).filter(
    (r) => filterBy.includes(r.name) || filterBy.includes(r.app),
  );
};

/**
 * Sleep utility function
 */
export const sleep = (ms: number = 1000): Promise<void> => {
  return new Promise((resolve) => setTimeout(resolve, ms));
};

/**
 * Appends a variable to the .env file
 */
export const appendToEnv = (key: string, value: string): void => {
  try {
    const envPath = getEnvPath();
    console.debug(`[appendToEnv] Env path resolved to: ${envPath}`);
    console.debug(`[appendToEnv] File exists: ${fs.existsSync(envPath)}`);

    // Update process.env
    if (key in process.env) {
      process.env[key] = value;
    }

    // Read/create .env file
    let envContent = "";
    try {
      envContent = fs.readFileSync(envPath, "utf8");
      console.debug(
        `[appendToEnv] Read existing .env content (${envContent.length} chars)`,
      );
    } catch (error: unknown) {
      console.debug(
        `[appendToEnv] Creating new .env file, error reading: ${error instanceof Error ? error.message : String(error)}`,
      );
    }

    // Escape regex special chars
    const escapedKey = key.replace(/[-/\\^$*+?.()|[\]{}]/g, "\\$&");
    console.debug(`[appendToEnv] Escaped key: ${escapedKey}`);

    // Update or add the key
    if (envContent.includes(`${key}=`)) {
      console.debug(`[appendToEnv] Key ${key} already exists, updating`);
      envContent = envContent.replace(
        new RegExp(`${escapedKey}=.*(\\r?\\n|$)`, "g"),
        `${key}="${value}"$1`,
      );
    } else {
      console.debug(`[appendToEnv] Key ${key} does not exist, appending`);
      envContent += `\n${key}="${value}"\n`;
    }

    console.debug(`[appendToEnv] About to write to file: ${envPath}`);
    console.debug(
      `[appendToEnv] New content length: ${envContent.length} chars`,
    );

    fs.writeFileSync(envPath, envContent);
    console.debug(`[appendToEnv] Successfully wrote to file`);

    // Verify the write
    const verifyContent = fs.readFileSync(envPath, "utf8");
    const hasOurKey = verifyContent.includes(`${key}=`);
    console.debug(
      `[appendToEnv] Verification - file contains ${key}: ${hasOurKey}`,
    );

    console.debug(`Updated .env with ${key}: ${value}`);
  } catch (error) {
    console.error(`Failed to update .env with ${key}:`, error);
  }
};

export const getFixedNames = (count: number): string[] => {
  return [...defaultNames].slice(0, count);
};
export async function removeDataFolder(): Promise<void> {
  const dataPath = path.join(process.cwd(), ".data");
  if (fs.existsSync(dataPath)) {
    await fs.promises.rm(dataPath, { recursive: true, force: true });
  }
}
export function getMultiVersion(count: number): string[] {
  const descriptors: string[] = [];
  for (const descriptor of getFixedNames(count)) {
    const randomSdkVersion =
      sdkVersionOptions[Math.floor(Math.random() * sdkVersionOptions.length)];
    descriptors.push(`${descriptor}-a-${randomSdkVersion}`);
  }

  return descriptors;
}

/**
 * Creates worker descriptors with versions from TEST_VERSIONS environment variable
 * If TEST_VERSIONS is not set, uses the latest version
 * @param workerNames - Array of worker names to create descriptors for
 * @returns Array of worker descriptors with version suffixes
 */
export function getWorkersWithVersions(workerNames: string[]): string[] {
  const testVersions = process.env.TEST_VERSIONS;

  if (!testVersions) {
    // No versions specified, return names as-is (will use latest version)
    return workerNames;
  }

  const availableVersions = testVersions.split(",").map((v) => v.trim());
  console.debug(`Using TEST_VERSIONS: ${availableVersions.join(", ")}`);

  const descriptors: string[] = [];
  for (const workerName of workerNames) {
    // Pick a random version from the specified list
    const randomVersion =
      availableVersions[Math.floor(Math.random() * availableVersions.length)];
    descriptors.push(`${workerName}-a-${randomVersion}`);
  }

  return descriptors;
}

export const getRandomNames = (count: number): string[] => {
  return [...defaultNames].sort(() => Math.random() - 0.5).slice(0, count);
};
// Default worker names
export const defaultNames = [
  "bob",
  "alice",
  "fabri",
  "elon",
  "joe",
  "charlie",
  "dave",
  "eve",
  "frank",
  "grace",
  "henry",
  "ivy",
  "jack",
  "karen",
  "larry",
  "mary",
  "nancy",
  "oscar",
  "paul",
  "quinn",
  "rachel",
  "steve",
  "tom",
  "ursula",
  "victor",
  "wendy",
  "xavier",
  "yolanda",
  "zack",
  "adam",
  "bella",
  "carl",
  "diana",
  "eric",
  "fiona",
  "george",
  "hannah",
  "ian",
  "julia",
  "keith",
  "lisa",
  "mike",
  "nina",
  "oliver",
  "penny",
  "quentin",
  "rosa",
  "sam",
  "tina",
  "walt",
  "uma",
  "vince",
  "xena",
  "yara",
  "zara",
  "guada", // max 61
];

export const browserTimeout = 10000;
export const playwrightBeforeSendTimeout = 1000; // 1 second
export const streamTimeout = process.env.DEFAULT_STREAM_TIMEOUT_MS
  ? parseInt(process.env.DEFAULT_STREAM_TIMEOUT_MS)
  : 10000; // 10 seconds

export const formatBytes = (bytes: number): string => {
  if (bytes === 0) return "0 B";
  const k = 1024;
  const sizes = ["B", "KB", "MB", "GB"];
  const i = Math.floor(Math.log(bytes) / Math.log(k));
  return `${(bytes / Math.pow(k, i)).toFixed(2)} ${sizes[i]}`;
};

export const logAndSend = async (
  message: string,
  conversation: Conversation,
  level: "info" | "warn" | "error" = "info",
): Promise<void> => {
  // Log to console based on level
  switch (level) {
    case "warn":
      console.warn(message);
      break;
    case "error":
      console.error(message);
      break;
    default:
      console.debug(message);
  }

  // Send to conversation if provided
  if (conversation && typeof conversation.send === "function") {
    await conversation.send(message);
  }
};<|MERGE_RESOLUTION|>--- conflicted
+++ resolved
@@ -329,11 +329,8 @@
       dbPath,
       env,
       loggingLevel,
-<<<<<<< HEAD
-      apiUrl
-=======
+      apiUrl,
       codecs: [new ReactionCodec(), new ReplyCodec()],
->>>>>>> 97b524de
     });
     libXmtpVersionAfterClient = getLibXmtpVersion(ClientClass);
   } else {
