import fs from "fs";
import path from "path";
import winston from "winston";
import "dotenv/config";

export const KNOWN_ISSUES = [
  {
    testName: "Browser",
    uniqueErrorLines: [
<<<<<<< HEAD
      "FAIL  suites/browser/browser.test.ts > browser > Browser group member addition;g",
=======
      "FAIL  suites/browser/browser.test.ts > browser > Browser group member addition",
>>>>>>> 72101025
    ],
  },
  {
    testName: "Dms",
    uniqueErrorLines: [
      "FAIL  suites/functional/dms.test.ts > dms > should  fail on purpose",
    ],
  },
  {
    testName: "Agents",
    uniqueErrorLines: [
      'FAIL  suites/agents/agents.test.ts > agents > should receive response from clankerchat.base.eth agent (0x9E73e4126bb22f79f89b6281352d01dd3d203466) when sending "hi"',
    ],
  },
];

// Patterns to track for error deduplication and log filtering
export const PATTERNS_TO_TRACK = [
  "sync worker error storage error",
  "sqlcipher_mlock",
  "Collector timed out.",
  // Add more patterns here as needed
];

export const LOG_FILTER_PATTERNS = [
  /ERROR MEMORY sqlcipher_mlock: mlock\(\) returned -1 errno=12/,
  /process:sync_welcomes: xmtp_mls::groups::welcome_sync: /g,
  // Add more patterns here as needed
];

// Patterns to match log lines for error extraction
export const LOG_LINE_MATCH_PATTERNS = [/ERROR/, /forked/, /FAIL/, /QA_ERROR/];

/**
 * Remove ANSI escape codes from text
 * This regex matches all ANSI escape sequences including:
 * - Color codes (\x1b[31m, \x1b[0m, etc.)
 * - Cursor movement codes
 * - Other terminal control sequences
 */
export function stripAnsi(text: string): string {
  // ANSI escape code regex pattern
  // eslint-disable-next-line no-control-regex
  const ansiRegex = /\x1b\[[0-9;]*[a-zA-Z]/g;

  // Also handle some common ANSI sequences that might be encoded differently
  // eslint-disable-next-line no-control-regex
  const ansiRegex2 = /\u001b\[[0-9;]*[a-zA-Z]/g;

  return (
    text
      .replace(ansiRegex, "")
      .replace(ansiRegex2, "")
      // Remove any remaining control characters
      // eslint-disable-next-line no-control-regex
      .replace(/[\x00-\x1f\x7f-\x9f]/g, (char) => {
        // Keep newlines, tabs, and carriage returns
        if (char === "\n" || char === "\t" || char === "\r") {
          return char;
        }
        return "";
      })
  );
}

/**
 * Process a single log file to remove ANSI codes
 */
export async function processLogFile(
  inputPath: string,
  outputPath: string,
): Promise<void> {
  const content = await fs.promises.readFile(inputPath, "utf-8");
  const cleanedContent = stripAnsi(content);
  await fs.promises.writeFile(outputPath, cleanedContent, "utf-8");
}

/**
 * Clean all raw-*.log files by removing ANSI codes
 * @param deleteOriginals - If true, delete the original raw files after cleaning
 */
export async function cleanAllRawLogs(
  deleteOriginals: boolean = false,
): Promise<void> {
  const logsDir = path.join(process.cwd(), "logs");
  const outputDir = path.join(logsDir, "cleaned");

  if (!fs.existsSync(logsDir)) {
    console.log("No logs directory found");
    return;
  }

  if (!fs.existsSync(outputDir)) {
    await fs.promises.mkdir(outputDir, { recursive: true });
  }

  const files = await fs.promises.readdir(logsDir);
  const rawLogFiles = files.filter(
    (file) => file.startsWith("raw-") && file.endsWith(".log"),
  );

  if (rawLogFiles.length === 0) {
    console.log("No raw-*.log files found to clean");
    return;
  }

  console.log(`Found ${rawLogFiles.length} raw log files to clean`);

  for (const file of rawLogFiles) {
    const inputPath = path.join(logsDir, file);
    const outputFileName = file.replace("raw-", "cleaned-");
    const outputPath = path.join(outputDir, outputFileName);

    try {
      await processLogFile(inputPath, outputPath);
      console.log(`Cleaned: ${file} -> ${outputFileName}`);

      if (deleteOriginals) {
        await fs.promises.unlink(inputPath);
        console.log(`Deleted original: ${file}`);
      }
    } catch (error) {
      console.error(`Failed to clean ${file}:`, error);
    }
  }
}

// Create a simple logger that formats logs in a pretty way
export const createLogger = () => {
  // Format timestamp to match [YYYY-MM-DDThh:mm:ss.sssZ]
  const prettyFormat = winston.format.printf((info) => {
    return `[${info.timestamp as string}] [${info.level}] ${info.message as string}`;
  });

  // Combine formats
  const combinedFormat = winston.format.combine(
    winston.format.timestamp(),
    winston.format.colorize(),
    prettyFormat,
  );

  // Create the logger with console transport
  const logger = winston.createLogger({
    level: process.env.LOG_LEVEL || "silly",
    format: combinedFormat,
    transports: [new winston.transports.Console()],
  });

  // Add time and timeEnd methods to the logger
  const timers = new Map<string, number>();

  // Add custom time method
  logger.time = (label: string) => {
    timers.set(label, performance.now());
    //  logger.info(${label});
  };

  // Add custom timeEnd method
  logger.timeEnd = (label: string) => {
    const startTime = timers.get(label);
    if (startTime) {
      const duration = performance.now() - startTime;
      timers.delete(label);
      logger.info(`${label}: ${duration.toFixed(3)}ms`);
    } else {
      // logger.warn(`Timer "${label}" does not exist`);
    }
  };

  return logger;
};

export const logError = (e: unknown, testName: string | undefined): boolean => {
  if (e instanceof Error) {
    console.warn(`${testName}`, e.message);
  } else {
    console.warn(`Unknown error type:`, typeof e);
  }
  return true;
};

// Extend the winston Logger type to include our custom methods
declare module "winston" {
  interface Logger {
    time(label: string): void;
    timeEnd(label: string): void;
  }
}

// Create a global logger instance
const logger = createLogger();

// Override console methods to use the pretty logger
export const setupPrettyLogs = (testName: string) => {
  // Store original console methods
  const originalConsole = {
    log: console.log,
    info: console.info,
    warn: console.warn,
    error: console.error,
    debug: console.debug,
    time: console.time,
    timeEnd: console.timeEnd,
  };

  // Override console.log
  console.log = (...args) => {
    const message = args.join(" ");
    logger.info(message);
  };

  // Override console.info
  console.info = (...args) => {
    const message = args.join(" ");
    logger.info(message);
  };

  // Override console.warn
  console.warn = (...args) => {
    const message = args.join(" ");
    logger.warn(message);
  };

  // Override console.error
  console.error = (...args) => {
    const message = args.join(" ");
    logger.error("QA_ERROR " + testName + " > " + message);
  };

  // Override console.debug
  console.debug = (...args) => {
    const message = args.join(" ");
    logger.debug(message);
  };

  // Override console.time
  console.time = (...args) => {
    const message = args.join(" ");
    logger.time(message);
  };

  // Override console.timeEnd
  console.timeEnd = (...args) => {
    const message = args.join(" ");
    logger.timeEnd(message);
  };

  // Return function to restore original console if needed
  return () => {
    console.log = originalConsole.log;
    console.info = originalConsole.info;
    console.time = originalConsole.time;
    console.timeEnd = originalConsole.timeEnd;
    console.warn = originalConsole.warn;
    console.error = originalConsole.error;
    console.debug = originalConsole.debug;
  };
};

export const getTime = () => {
  const time = new Date().toLocaleTimeString("en-US", {
    hour: "2-digit",
    minute: "2-digit",
    hour12: false,
    timeZone: "America/Buenos_Aires",
  });
  return time.replace(/:/g, "-");
};

export const filterLogOutput = (data: string): string => {
  let filtered = data;
  for (const pattern of LOG_FILTER_PATTERNS) {
    filtered = filtered.replace(new RegExp(pattern.source, "g"), "");
  }
  return filtered;
};

export interface TestLogOptions {
  enableLogging: boolean;
  customLogFile?: string;
  testName: string;
  logFileName?: string;
  verboseLogging?: boolean;
}

// Extract error logs from log files
export function extractErrorLogs(testName: string): Set<string> {
  if (!fs.existsSync("logs")) {
    return new Set();
  }

  try {
    const logFiles = fs
      .readdirSync("logs")
      .filter((file) => file.endsWith(".log") && file.includes(testName));
    const errorLines: Set<string> = new Set();

    // Track specific error patterns we want to deduplicate
    const seenPatterns = new Set<string>();

    for (const logFile of logFiles) {
      const logPath = path.join("logs", logFile);
      const content = fs.readFileSync(logPath, "utf-8");
      const lines = content.split("\n");

      for (const line of lines) {
        if (LOG_LINE_MATCH_PATTERNS.some((pattern) => pattern.test(line))) {
          // Use the comprehensive stripAnsi function instead of simple regex
          let cleanLine = stripAnsi(line);

          // Don't split the line if it contains a test file path
          if (cleanLine.includes("test.ts")) {
            errorLines.add(cleanLine.trim());
            continue;
          }

          const patterns = LOG_LINE_MATCH_PATTERNS.map(
            (pattern) => pattern.source,
          );
          for (const pattern of patterns) {
            if (cleanLine.includes(pattern)) {
              cleanLine = cleanLine.split(pattern)[1].trim();

              break;
            }
          }
          cleanLine = cleanLine?.replace("expected false to be true", "failed");
          cleanLine = cleanLine?.trim();
          // Check if this line contains any patterns we want to deduplicate
          let shouldSkip = false;
          for (const pattern of PATTERNS_TO_TRACK) {
            if (cleanLine.includes(pattern)) {
              if (seenPatterns.has(pattern)) {
                shouldSkip = true;
                break;
              } else {
                seenPatterns.add(pattern);
              }
            }
          }

          if (!shouldSkip) {
            errorLines.add(cleanLine);
          }
        }
      }
    }

    console.debug(errorLines);
    if (errorLines.size === 1) {
      for (const pattern of PATTERNS_TO_TRACK) {
        if (errorLines.values().next().value?.includes(pattern)) {
          console.log("returning empty string");
          return new Set();
        }
      }
    } else if (errorLines.size > 0) {
      return errorLines;
    }
  } catch (error) {
    console.error("Error reading log files:", error);
  }

  return new Set();
}

export const createTestLogger = (options: TestLogOptions) => {
  let logStream: fs.WriteStream | undefined;
  // Extract clean test name for log file (remove path and extension)
  let logFileName: string = "";

  if (options.enableLogging) {
    // Ensure logs directory exists
    const logsDir = "logs";
    if (!fs.existsSync(logsDir)) {
      fs.mkdirSync(logsDir, { recursive: true });
    }

    if (options.customLogFile) {
      logFileName = options.customLogFile;
    } else {
      const cleanTestName = path
        .basename(options.testName)
        .replace(/\.test\.ts$/, "");
      logFileName = `raw-${process.env.XMTP_ENV}-${cleanTestName}-${getTime()}.log`;
    }
    const logPath = path.join(logsDir, logFileName);

    logStream = fs.createWriteStream(logPath, { flags: "w" });
    console.log(`Logging to: ${logPath}`);

    if (options.verboseLogging) {
      console.log(
        "Verbose logging enabled: output will be shown in terminal AND logged to file.",
      );
    } else {
      console.log(
        "Test output will be hidden from terminal and logged to file only.",
      );
    }
  } else {
    console.log(
      "Warning: Logging is disabled. Test output will not be visible anywhere.",
    );
    console.log("Consider using --debug to enable file logging.");
  }

  const processOutput = (data: Buffer) => {
    const text = data.toString();
    const filtered = filterLogOutput(text);

    if (filtered.trim()) {
      // Write to file if logging is enabled
      if (logStream) {
        logStream.write(filtered);
      }

      // Also write to terminal if verbose logging is enabled
      if (options.verboseLogging) {
        process.stdout.write(filtered);
      }
    }
  };

  const close = () => {
    if (logStream) {
      logStream.end();
    }
  };

  return {
    processOutput,
    close,
    logFileName,
  };
};

// Optional: Add file logging capability
export const addFileLogging = (filename: string) => {
  const logPath = path.join(
    process.cwd(),
    "logs",
    filename + "-" + String(process.env.XMTP_ENV) + "-" + getTime() + ".log",
  );
  const dir = path.dirname(logPath);

  if (!fs.existsSync(dir)) {
    fs.mkdirSync(dir, { recursive: true });
  }

  // Add file transport to the logger
  logger.add(
    new winston.transports.File({
      filename: logPath,
      format: winston.format.combine(
        winston.format.timestamp(),
        winston.format.printf((info) => {
          return `[${info.timestamp as string}] [${info.level}] ${info.message as string}`;
        }),
      ),
    }),
  );
};<|MERGE_RESOLUTION|>--- conflicted
+++ resolved
@@ -7,11 +7,7 @@
   {
     testName: "Browser",
     uniqueErrorLines: [
-<<<<<<< HEAD
-      "FAIL  suites/browser/browser.test.ts > browser > Browser group member addition;g",
-=======
       "FAIL  suites/browser/browser.test.ts > browser > Browser group member addition",
->>>>>>> 72101025
     ],
   },
   {
