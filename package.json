{
  "name": "xmtp-qa-tools",
  "version": "0.1.38",
  "private": true,
  "type": "module",
  "workspaces": [
    "qa-agent",
    "bots/*",
    "helpers",
    "workers"
  ],
  "scripts": {
    "ansi": "tsx -e \"(async () => { const { cleanAllRawLogs } = await import('./helpers/logger.js'); await cleanAllRawLogs(); })();\"",
    "bench": "yarn test suites/bench/bench.test.ts",
    "bot": "yarn cli bot",
    "build": "tsc",
    "claude": "npx @anthropic-ai/claude-code",
    "clean": "rimraf .data/ ||: && rimraf logs/ ||  :",
    "cli": "tsx scripts/cli.ts",
    "format": "prettier -w .",
    "functional": "yarn test suites/functional",
    "gen": "tsx inboxes/gen.ts",
    "large": "yarn test suites/large",
    "lint": "eslint .",
    "local-update": "./inboxes/gen.sh --envs local --installations 2,5,10,15,20,25 --count 500",
    "monitor:yarn": "httpstat https://grpc.dev.xmtp.network:443",
    "prod-update": "./inboxes/gen.sh --envs dev,production --installations 15,20,25,30 --count 500",
    "record": "npx playwright codegen 'https://xmtp.chat/'",
    "regression": "yarn test suites/functional --versions 208,209,210",
    "run:agent": "./suites/agents/run.sh",
    "run:forked": "./suites/group/run.sh",
    "script": "yarn cli script",
    "slack-bot": "tsx slack-bot/index.ts",
<<<<<<< HEAD
    "test": "yarn cli test",
    "ui": "vitest --ui --standalone --watch "
=======
    "start": "vitest --ui --standalone --watch ",
    "start:dev": "yarn start & yarn slack-bot",
    "test": "yarn cli test"
>>>>>>> 07b88c41
  },
  "dependencies": {
    "@anthropic-ai/sdk": "^0.54.0",
    "@slack/bolt": "^4.4.0",
    "@xmtp/content-type-reaction": "^2.0.2",
    "@xmtp/content-type-reply": "^2.0.2",
    "@xmtp/node-bindings": "1.2.0",
    "@xmtp/node-bindings-100": "npm:@xmtp/node-bindings@1.0.0",
    "@xmtp/node-bindings-113": "npm:@xmtp/node-bindings@1.1.3",
    "@xmtp/node-bindings-116": "npm:@xmtp/node-bindings@1.1.6",
    "@xmtp/node-bindings-118": "npm:@xmtp/node-bindings@1.1.8",
    "@xmtp/node-bindings-120": "npm:@xmtp/node-bindings@1.2.0",
    "@xmtp/node-bindings-120-1": "npm:@xmtp/node-bindings@1.2.0-dev.bed98df",
    "@xmtp/node-bindings-120-2": "npm:@xmtp/node-bindings@1.2.0-dev.c24af30",
    "@xmtp/node-bindings-120-3": "npm:@xmtp/node-bindings@1.2.0-dev.068bb4c",
    "@xmtp/node-bindings-120-4": "npm:@xmtp/node-bindings@1.2.0-dev.b96f93d",
    "@xmtp/node-bindings-120-5": "npm:@xmtp/node-bindings@1.2.0-dev.ef2c57d",
    "@xmtp/node-bindings-41": "npm:@xmtp/node-bindings@0.0.41",
    "@xmtp/node-bindings-mls": "npm:@xmtp/mls-client-bindings-node@0.0.9",
    "@xmtp/node-sdk": "2.1.0",
    "@xmtp/node-sdk-100": "npm:@xmtp/node-sdk@1.0.0",
    "@xmtp/node-sdk-105": "npm:@xmtp/node-sdk@1.0.5",
    "@xmtp/node-sdk-202": "npm:@xmtp/node-sdk@2.0.2",
    "@xmtp/node-sdk-203": "npm:@xmtp/node-sdk@2.0.3",
    "@xmtp/node-sdk-204": "npm:@xmtp/node-sdk@2.0.4",
    "@xmtp/node-sdk-205": "npm:@xmtp/node-sdk@2.0.5",
    "@xmtp/node-sdk-206": "npm:@xmtp/node-sdk@2.0.6",
    "@xmtp/node-sdk-208": "npm:@xmtp/node-sdk@2.0.8",
    "@xmtp/node-sdk-209": "npm:@xmtp/node-sdk@2.0.9",
    "@xmtp/node-sdk-210": "npm:@xmtp/node-sdk@2.1.0",
    "@xmtp/node-sdk-47": "npm:@xmtp/node-sdk@0.0.47",
    "@xmtp/node-sdk-mls": "npm:@xmtp/mls-client@0.0.13",
    "axios": "^1.8.2",
    "datadog-metrics": "^0.12.1",
    "dotenv": "^16.5.0",
    "node-fetch": "^3.3.0",
    "rimraf": "^6.0.1",
    "uint8arrays": "^5.1.0",
    "viem": "^2",
    "vitest": "^3.0.8",
    "winston": "^3.17.0"
  },
  "devDependencies": {
    "@anthropic-ai/claude-code": "^1.0.24",
    "@eslint/compat": "^1.2.6",
    "@eslint/js": "^9.19.0",
    "@ianvs/prettier-plugin-sort-imports": "^4.4.1",
    "@playwright/test": "^1.50.1",
    "@types/eslint__js": "^8.42.3",
    "@types/node": "^20.0.0",
    "@vitest/ui": "^3.0.6",
    "eslint": "^9.19.0",
    "eslint-config-prettier": "^10.0.1",
    "eslint-plugin-prettier": "^5.2.3",
    "globals": "^15.14.0",
    "playwright-chromium": "^1.50.1",
    "prettier": "^3.4.2",
    "prettier-plugin-packagejson": "^2.5.8",
    "tsx": "^4.19.2",
    "typescript": "^5.8.3",
    "typescript-eslint": "^8.22.0"
  },
  "packageManager": "yarn@4.6.0",
  "engines": {
    "node": ">=20"
  },
  "packageExtensions": {
    "@xmtp/mls-client@0.0.9": {
      "dependencies": {
        "@xmtp/mls-client-bindings-node": "0.0.9"
      }
    },
    "@xmtp/node-sdk@0.0.47": {
      "dependencies": {
        "@xmtp/node-bindings": "0.0.41"
      }
    },
    "@xmtp/node-sdk@1.0.0": {
      "dependencies": {
        "@xmtp/node-bindings": "1.0.0"
      }
    },
    "@xmtp/node-sdk@1.0.5": {
      "dependencies": {
        "@xmtp/node-bindings": "1.1.3"
      }
    },
    "@xmtp/node-sdk@2.0.2": {
      "dependencies": {
        "@xmtp/node-bindings": "1.2.0-dev.bed98df"
      }
    },
    "@xmtp/node-sdk@2.0.3": {
      "dependencies": {
        "@xmtp/node-bindings": "1.2.0-dev.c24af30"
      }
    },
    "@xmtp/node-sdk@2.0.4": {
      "dependencies": {
        "@xmtp/node-bindings": "1.2.0-dev.068bb4c"
      }
    },
    "@xmtp/node-sdk@2.0.5": {
      "dependencies": {
        "@xmtp/node-bindings": "1.2.0-dev.b96f93d"
      }
    },
    "@xmtp/node-sdk@2.0.6": {
      "dependencies": {
        "@xmtp/node-bindings": "1.1.6"
      }
    },
    "@xmtp/node-sdk@2.0.8": {
      "dependencies": {
        "@xmtp/node-bindings": "1.1.8"
      }
    },
    "@xmtp/node-sdk@2.0.9": {
      "dependencies": {
        "@xmtp/node-bindings": "1.2.0-dev.ef2c57d"
      }
    },
    "@xmtp/node-sdk@2.1.0": {
      "dependencies": {
        "@xmtp/node-bindings": "1.2.0"
      }
    }
  }
}<|MERGE_RESOLUTION|>--- conflicted
+++ resolved
@@ -31,14 +31,9 @@
     "run:forked": "./suites/group/run.sh",
     "script": "yarn cli script",
     "slack-bot": "tsx slack-bot/index.ts",
-<<<<<<< HEAD
     "test": "yarn cli test",
     "ui": "vitest --ui --standalone --watch "
-=======
-    "start": "vitest --ui --standalone --watch ",
-    "start:dev": "yarn start & yarn slack-bot",
-    "test": "yarn cli test"
->>>>>>> 07b88c41
+    "start:dev": "yarn ui & yarn slack-bot"
   },
   "dependencies": {
     "@anthropic-ai/sdk": "^0.54.0",
