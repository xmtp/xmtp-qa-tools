--- conflicted
+++ resolved
@@ -13,11 +13,9 @@
 
 describe(testName, async () => {
   const env = process.env.XMTP_ENV as "dev" | "production";
-<<<<<<< HEAD
-  const workers = await getWorkers(getRandomNames(3), env);
-=======
+
   const workers = await getWorkers(1);
->>>>>>> 96763386
+
 
   setupTestLifecycle({
     testName,
