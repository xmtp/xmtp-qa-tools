--- conflicted
+++ resolved
@@ -9,11 +9,7 @@
 */
 
 const testName = "rate-limited";
-<<<<<<< HEAD
-const WORKER_COUNT = 2000;
-=======
-const WORKER_COUNT = 500;
->>>>>>> 21436b6d
+const WORKER_COUNT = 1000;
 const MESSAGES_PER_WORKER = 1;
 const SUCCESS_THRESHOLD = 99;
 const BATCH_SIZE = 50;
