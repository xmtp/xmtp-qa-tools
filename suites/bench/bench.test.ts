--- conflicted
+++ resolved
@@ -51,18 +51,11 @@
       console.log(test);
       it(test, async () => {
         try {
-<<<<<<< HEAD
           workers = await getWorkers(getRandomNames(WORKER_COUNT), testName);
           // Start group updated streams for bench tests
           workers.getAll().forEach((worker) => {
             worker.worker.startStream(typeofStream.GroupUpdated);
           });
-=======
-          workers = await getWorkers(
-            getRandomNames(WORKER_COUNT),
-            typeofStream.GroupUpdated,
-          );
->>>>>>> a3dfcea1
           const newGroup = (await workers
             .getCreator()
             .client.conversations.newGroup(
