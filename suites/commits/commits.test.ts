--- conflicted
+++ resolved
@@ -1,7 +1,7 @@
 import { getTime } from "@helpers/logger";
 import { setupTestLifecycle } from "@helpers/vitest";
 import { getRandomInboxIds } from "@inboxes/utils";
-import { typeofStream, typeOfSync } from "@workers/main";
+import { typeofStream } from "@workers/main";
 import { getWorkers, type Worker } from "@workers/manager";
 import type { Group } from "@xmtp/node-sdk";
 import { describe, expect, it } from "vitest";
@@ -88,13 +88,7 @@
   it("should perform concurrent operations with multiple users across 5 groups", async () => {
     let workers = await getWorkers(
       workerNames,
-<<<<<<< HEAD
       "commits",
-=======
-      typeofStreamForTest,
-      typeOfResponseForTest,
-      typeOfSyncForTest,
->>>>>>> a3dfcea1
       network as "local" | "dev" | "production",
     );
     // Note: typeofStreamForTest and typeOfSyncForTest are set to None, so no streams or syncs to start
