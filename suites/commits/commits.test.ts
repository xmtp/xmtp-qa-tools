--- conflicted
+++ resolved
@@ -26,23 +26,12 @@
   sendMessage: false, // sends a message to the group
   addMember: true, // adds a random member to the group
   removeMember: true, // removes a random member from the group
-  createInstallation: true, // creates a new installation for a random worker
+  createInstallation: false, // creates a new installation for a random worker
 };
-<<<<<<< HEAD
 const targetEpoch = 100n; // The target epoch to stop the test (epochs are when performing commits to the group)
 const network = process.env.XMTP_ENV; // Network environment setting
 const randomInboxIdsCount = 30; // How many inboxIds to use randomly in the add/remove operations
 const installationCount = 5; // How many installations to use randomly in the createInstallation operations
-=======
-
-//The target of epoch to stop the test, epochs are when performing commits to the group
-const TARGET_EPOCH = 100n;
-const network = process.env.XMTP_ENV;
-// How many inboxIds to use randomly in the add/remove opps
-const randomInboxIdsCount = 30;
-// How many installations to use randomly in the createInstallation opps
-const installationCount = 5;
->>>>>>> 7757ee19
 const typeofStreamForTest = typeofStream.None; // Starts a streamAllMessages in each worker
 const typeOfResponseForTest = typeOfResponse.None; // Replies gm if mentioned
 const typeOfSyncForTest = typeOfSync.None; // Sync all every 5 seconds
