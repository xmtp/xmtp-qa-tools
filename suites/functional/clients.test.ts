--- conflicted
+++ resolved
@@ -24,11 +24,7 @@
       "nancy",
       "oscar",
     ]),
-<<<<<<< HEAD
     testName,
-=======
-    typeofStream.Message,
->>>>>>> a3dfcea1
   );
   // Start message streams for client tests
   workers.getAll().forEach((worker) => {
