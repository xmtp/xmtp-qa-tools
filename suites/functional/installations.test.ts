--- conflicted
+++ resolved
@@ -16,11 +16,7 @@
     const names = ["random1", "random2 ", "random3", "random4", "random5"];
     let initialWorkers = await getWorkers(
       getWorkersWithVersions(names),
-<<<<<<< HEAD
       testName,
-=======
-      typeofStream.Message,
->>>>>>> a3dfcea1
     );
     // Start message streams for installation tests
     initialWorkers.getAll().forEach((worker) => {
@@ -56,11 +52,7 @@
     // Create charlie only when we need him
     const terciaryWorkers = await getWorkers(
       getWorkersWithVersions([names[2]]),
-<<<<<<< HEAD
       testName,
-=======
-      typeofStream.Message,
->>>>>>> a3dfcea1
     );
     // Start message streams for terciary workers
     terciaryWorkers.getAll().forEach((worker) => {
