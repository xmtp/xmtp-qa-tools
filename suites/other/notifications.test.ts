import { getManualUsers } from "@helpers/client";
import { typeofStream, typeOfSync } from "@workers/main";
import { getWorkers, type WorkerManager } from "@workers/manager";
import type { Conversation, Group } from "@xmtp/node-sdk";
import { describe, it } from "vitest";

const testName = "notifications";

const receiverObj = getManualUsers(["fabri-convos-dev"])[0];
const receiverInboxId = receiverObj.inboxId;

describe(testName, () => {
  let group: Conversation;
  let workers: WorkerManager;

  it(`should create notification test group and add ${receiverObj.name} as super admin`, async () => {
    workers = await getWorkers(
      ["alice", "bob", "sam", "walt", "tina"],
<<<<<<< HEAD
      testName,
=======
      typeofStream.Message,
      typeOfResponse.Gm,
      typeOfSync.None,
>>>>>>> a3dfcea1
      receiverObj.network as "production" | "dev" | "local",
    );
    // Start message and response streams for notifications
    workers.getAll().forEach((worker) => {
      worker.worker.startStream(typeofStream.MessageandResponse);
    });
    group = await workers.createGroupBetweenAll();
    if (!group) {
      console.error(`Failed to create conversation for alice`);
      return;
    }
    await (group as Group).addMembers([receiverInboxId]);
    await (group as Group).addSuperAdmin(receiverInboxId);
    console.debug("added super admin", receiverInboxId);
    await group.sync();
    await group.send("Start group test");
    console.log(`Created group ${group.id}`);
  });

  it(`should send DM messages to ${receiverInboxId} for notification testing`, async () => {
    try {
      let counter = 0;
      console.log(`Starting notification test with random delays...`);
      for (const worker of workers.getAll()) {
        const client = worker.client;
        const conversation = await client?.conversations.newDm(receiverInboxId);
        for (let i = 0; i < 5; i++) {
          await conversation?.send(`Sending message ${i}-${counter}!`);
        }
      }
    } catch (e: unknown) {
      console.error("Test error:", e);
      throw e;
    }
  });

  it(`should send group messages to ${receiverObj.inboxId} for notification testing`, async () => {
    try {
      let counter = 0;

      if (!group) {
        console.error(`Failed to create conversation for alice`);
        return;
      }
      console.log(`Created group ${group.id}`);

      for (const worker of workers.getAllButCreator()) {
        const client = worker.client;
        await client?.conversations.sync();
        const conversation = await client?.conversations.getConversationById(
          group.id,
        );

        if (conversation) {
          for (let i = 0; i < 5; i++) {
            await conversation.send(
              `Second message ${i}-${counter}, ${worker.name}!`,
            );
          }
        }
        counter++;
      }
    } catch (e: unknown) {
      console.error("Test error:", e);
      throw e;
    }
  });
});<|MERGE_RESOLUTION|>--- conflicted
+++ resolved
@@ -1,5 +1,5 @@
 import { getManualUsers } from "@helpers/client";
-import { typeofStream, typeOfSync } from "@workers/main";
+import { typeofStream } from "@workers/main";
 import { getWorkers, type WorkerManager } from "@workers/manager";
 import type { Conversation, Group } from "@xmtp/node-sdk";
 import { describe, it } from "vitest";
@@ -16,13 +16,7 @@
   it(`should create notification test group and add ${receiverObj.name} as super admin`, async () => {
     workers = await getWorkers(
       ["alice", "bob", "sam", "walt", "tina"],
-<<<<<<< HEAD
       testName,
-=======
-      typeofStream.Message,
-      typeOfResponse.Gm,
-      typeOfSync.None,
->>>>>>> a3dfcea1
       receiverObj.network as "production" | "dev" | "local",
     );
     // Start message and response streams for notifications
