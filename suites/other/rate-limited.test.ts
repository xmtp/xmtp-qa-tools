import { logError } from "@helpers/logger";
import { setupTestLifecycle } from "@helpers/vitest";
import { typeofStream, typeOfSync } from "@workers/main";
import { getWorkers } from "@workers/manager";
import { describe, expect, it } from "vitest";

const testName = "rate-limited";

describe(testName, async () => {
  const workers = await getWorkers(
    ["henry", "ivy", "jack", "karen", "larry", "mary", "nancy", "oscar"],
<<<<<<< HEAD
    testName,
=======
    typeofStream.Message,
    typeOfResponse.Gm,
    typeOfSync.Both,
>>>>>>> a3dfcea1
    "production",
  );
  // Start message and response streams for rate limiting test
  workers.getAll().forEach((worker) => {
    worker.worker.startStream(typeofStream.MessageandResponse);
    worker.worker.startSync(typeOfSync.Both);
  });

  let targetInboxId: string;

  setupTestLifecycle({
    testName,
    expect,
  });

  it("should send high-volume parallel messages from multiple worker threads to test rate limiting", async () => {
    try {
      // Use ivy as the target that everyone will message
      targetInboxId = workers.getCreator().client.inboxId;
      expect(targetInboxId).toBeDefined();
      const messagesPerWorker = 5000; // Each worker thread sends 500 messages
      const allWorkers = workers
        .getAllButCreator()
        .filter((w) => w.client.inboxId !== targetInboxId); // Exclude target

      console.log(
        `🚀 LAUNCHING ${allWorkers.length} WORKER THREADS EACH SENDING ${messagesPerWorker} MESSAGES!`,
      );
      console.log(`🧵 Each worker runs in its own thread for TRUE parallelism`);

      // Use the actual worker threads to send messages in parallel
      const workerPromises = allWorkers.map(async (worker) => {
        try {
          console.log(`🔥 Worker thread ${worker.name} starting burst...`);

          // Initialize the worker if not already done
          if (!worker.client) {
            await worker.worker.initialize();
          }

          // Create DM in the worker thread
          const dm = await worker.client.conversations.newDm(targetInboxId);

          for (let i = 0; i < messagesPerWorker; i++) {
            const message = `${worker.name}-${i}-${Date.now()}-${Math.random()}`;
            await dm.send(message);
            console.debug(i);
          }
        } catch (e) {
          console.error(e);
        }
      });

      await Promise.all(workerPromises);
    } catch (e) {
      logError(e, expect.getState().currentTestName);
      throw e;
    }
  });
});<|MERGE_RESOLUTION|>--- conflicted
+++ resolved
@@ -1,6 +1,6 @@
 import { logError } from "@helpers/logger";
 import { setupTestLifecycle } from "@helpers/vitest";
-import { typeofStream, typeOfSync } from "@workers/main";
+import { typeofStream } from "@workers/main";
 import { getWorkers } from "@workers/manager";
 import { describe, expect, it } from "vitest";
 
@@ -9,13 +9,7 @@
 describe(testName, async () => {
   const workers = await getWorkers(
     ["henry", "ivy", "jack", "karen", "larry", "mary", "nancy", "oscar"],
-<<<<<<< HEAD
     testName,
-=======
-    typeofStream.Message,
-    typeOfResponse.Gm,
-    typeOfSync.Both,
->>>>>>> a3dfcea1
     "production",
   );
   // Start message and response streams for rate limiting test
