--- conflicted
+++ resolved
@@ -2,7 +2,7 @@
 import { logError } from "@helpers/logger";
 import { setupTestLifecycle } from "@helpers/vitest";
 import { getRandomInboxIds } from "@inboxes/utils";
-import { typeofStream, typeOfSync } from "@workers/main";
+import { typeofStream } from "@workers/main";
 import { getWorkers } from "@workers/manager";
 import { describe, expect, it } from "vitest";
 
@@ -18,18 +18,8 @@
 
   it("should generate storage efficiency table for different group sizes", async () => {
     try {
-<<<<<<< HEAD
       const workers = await getWorkers(["bot"], testName, "dev");
       // Note: No streams or syncs needed for this test (all were set to None)
-=======
-      const workers = await getWorkers(
-        ["bot"],
-        typeofStream.None,
-        typeOfResponse.None,
-        typeOfSync.None,
-        "dev",
-      );
->>>>>>> a3dfcea1
       const creator = workers.get("bot");
 
       for (const memberCount of groupMemberSize) {
