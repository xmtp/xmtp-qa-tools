--- conflicted
+++ resolved
@@ -2,7 +2,7 @@
 import { logError } from "@helpers/logger";
 import { setupTestLifecycle } from "@helpers/vitest";
 import { getRandomInboxIds } from "@inboxes/utils";
-import { typeofStream, typeOfSync } from "@workers/main";
+import { typeofStream } from "@workers/main";
 import { getWorkers } from "@workers/manager";
 import { describe, expect, it } from "vitest";
 
@@ -28,17 +28,8 @@
     const memberCount = 2;
     const name = `sender${randomSuffix}-${memberCount}`;
     const receiverName = `receiver${randomSuffix}-${memberCount}`;
-<<<<<<< HEAD
     const workers = await getWorkers([name, receiverName], testName);
     // Note: No streams or syncs needed for this test (all were set to None)
-=======
-    const workers = await getWorkers(
-      [name, receiverName],
-      typeofStream.None,
-      typeOfResponse.None,
-      typeOfSync.None,
-    );
->>>>>>> a3dfcea1
     try {
       const sender = workers.get(name);
       const receiver = workers.get(receiverName);
